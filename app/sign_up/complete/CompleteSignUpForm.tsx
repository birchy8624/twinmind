--- conflicted
+++ resolved
@@ -125,10 +125,7 @@
         setStatus('initializing')
 
         const { code, accessToken, refreshToken } = getAuthParamsFromUrl()
-<<<<<<< HEAD
         let sessionFromAuth: Session | null = null
-=======
->>>>>>> 6299b71e
 
         if (code) {
           const currentUrl = window.location.href
