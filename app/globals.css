@tailwind base;
@tailwind components;
@tailwind utilities;

:root {
  color-scheme: dark;
<<<<<<< HEAD
  --tm-brand-accent: #a3ff12;
=======
  --color-base-950: 10 11 13;
  --color-base-900: 12 13 17;
  --color-base-800: 15 17 21;
  --color-base-700: 18 21 27;
  --color-white: 255 255 255;
  --color-black: 0 0 0;
  --brand-color-100: 232 255 224;
  --brand-color-300: 196 255 120;
  --brand-color-500: 163 255 18;
  --brand-color-600: 111 222 20;
  --brand-color-700: 70 166 28;
  --brand-color-foreground: 8 20 6;
  --brand-color-rgb: 163 255 18;
}

.workspace-theme {
  color-scheme: dark;
}

.workspace-theme[data-theme='light'] {
  color-scheme: light;
  --color-base-950: 255 255 255;
  --color-base-900: 242 244 248;
  --color-base-800: 232 236 244;
  --color-base-700: 217 225 236;
  --color-white: 23 30 45;
  --color-black: 255 255 255;
>>>>>>> f21cca5e
}

html, body {
  @apply bg-base-950 text-white scroll-smooth;
  font-feature-settings: 'ss01' on, 'liga' on;
}

.container { @apply mx-auto px-5 sm:px-6 lg:px-8; }

.btn {
  @apply inline-flex items-center justify-center rounded-2xl px-5 py-3 text-sm font-medium transition-transform duration-200 sm:text-base;
}

.btn-primary {
<<<<<<< HEAD
  @apply bg-gradient-to-br from-limeglow-500 to-limeglow-700 text-black shadow-glow hover:scale-[1.02] active:scale-95 focus-visible:outline focus-visible:outline-2 focus-visible:outline-offset-2 focus-visible:outline-limeglow-500;
  background-image: linear-gradient(
    135deg,
    color-mix(in srgb, var(--tm-brand-accent) 95%, white 5%),
    color-mix(in srgb, var(--tm-brand-accent) 75%, rgba(10, 11, 13, 0.25))
  );
  box-shadow: 0 0 40px color-mix(in srgb, var(--tm-brand-accent) 30%, transparent);
  outline-color: var(--tm-brand-accent);
}

.btn-gradient {
  @apply bg-gradient-to-br from-limeglow-500 via-limeglow-600 to-limeglow-700 text-base-900 shadow-glow hover:scale-[1.02] active:scale-95 focus-visible:outline focus-visible:outline-2 focus-visible:outline-offset-2 focus-visible:outline-limeglow-500;
  background-image: linear-gradient(
    135deg,
    color-mix(in srgb, var(--tm-brand-accent) 94%, white 6%),
    color-mix(in srgb, var(--tm-brand-accent) 80%, rgba(10, 11, 13, 0.2)),
    color-mix(in srgb, var(--tm-brand-accent) 66%, rgba(10, 11, 13, 0.45))
  );
  box-shadow: 0 0 40px color-mix(in srgb, var(--tm-brand-accent) 30%, transparent);
  outline-color: var(--tm-brand-accent);
}

.shadow-glow {
  --tw-shadow: 0 0 40px color-mix(in srgb, var(--tm-brand-accent) 25%, transparent);
  --tw-shadow-colored: 0 0 40px color-mix(in srgb, var(--tm-brand-accent) 25%, transparent);
  box-shadow: var(--tw-shadow);
=======
  background-image: linear-gradient(135deg, rgb(var(--brand-color-300) / 1), rgb(var(--brand-color-600) / 1));
  color: rgb(var(--brand-color-foreground) / 1);
  @apply shadow-glow hover:scale-[1.02] active:scale-95;
}

.btn-gradient {
  background-image: linear-gradient(135deg, rgb(var(--brand-color-100) / 1), rgb(var(--brand-color-500) / 1), rgb(var(--brand-color-700) / 1));
  color: rgb(var(--brand-color-foreground) / 1);
  @apply shadow-glow hover:scale-[1.02] active:scale-95 focus-visible:outline focus-visible:outline-2 focus-visible:outline-offset-2;
  outline-color: rgb(var(--brand-color-500) / 1);
>>>>>>> f21cca5e
}

.card {
  @apply rounded-3xl bg-base-800/35 backdrop-blur-sm ring-1 ring-white/10 p-6 sm:p-8 shadow-[0_24px_60px_-40px_rgba(0,0,0,0.8)] transition-all duration-300;
}

.section {
  @apply py-16 sm:py-24;
}

.brand-accent {
  accent-color: rgb(var(--brand-color-500) / 1);
  outline: none;
}

.brand-accent:focus-visible {
  box-shadow: 0 0 0 4px rgb(var(--brand-color-500) / 0.35);
  border-color: rgb(var(--brand-color-500) / 0.4);
}<|MERGE_RESOLUTION|>--- conflicted
+++ resolved
@@ -4,37 +4,7 @@
 
 :root {
   color-scheme: dark;
-<<<<<<< HEAD
   --tm-brand-accent: #a3ff12;
-=======
-  --color-base-950: 10 11 13;
-  --color-base-900: 12 13 17;
-  --color-base-800: 15 17 21;
-  --color-base-700: 18 21 27;
-  --color-white: 255 255 255;
-  --color-black: 0 0 0;
-  --brand-color-100: 232 255 224;
-  --brand-color-300: 196 255 120;
-  --brand-color-500: 163 255 18;
-  --brand-color-600: 111 222 20;
-  --brand-color-700: 70 166 28;
-  --brand-color-foreground: 8 20 6;
-  --brand-color-rgb: 163 255 18;
-}
-
-.workspace-theme {
-  color-scheme: dark;
-}
-
-.workspace-theme[data-theme='light'] {
-  color-scheme: light;
-  --color-base-950: 255 255 255;
-  --color-base-900: 242 244 248;
-  --color-base-800: 232 236 244;
-  --color-base-700: 217 225 236;
-  --color-white: 23 30 45;
-  --color-black: 255 255 255;
->>>>>>> f21cca5e
 }
 
 html, body {
@@ -49,7 +19,6 @@
 }
 
 .btn-primary {
-<<<<<<< HEAD
   @apply bg-gradient-to-br from-limeglow-500 to-limeglow-700 text-black shadow-glow hover:scale-[1.02] active:scale-95 focus-visible:outline focus-visible:outline-2 focus-visible:outline-offset-2 focus-visible:outline-limeglow-500;
   background-image: linear-gradient(
     135deg,
@@ -76,18 +45,6 @@
   --tw-shadow: 0 0 40px color-mix(in srgb, var(--tm-brand-accent) 25%, transparent);
   --tw-shadow-colored: 0 0 40px color-mix(in srgb, var(--tm-brand-accent) 25%, transparent);
   box-shadow: var(--tw-shadow);
-=======
-  background-image: linear-gradient(135deg, rgb(var(--brand-color-300) / 1), rgb(var(--brand-color-600) / 1));
-  color: rgb(var(--brand-color-foreground) / 1);
-  @apply shadow-glow hover:scale-[1.02] active:scale-95;
-}
-
-.btn-gradient {
-  background-image: linear-gradient(135deg, rgb(var(--brand-color-100) / 1), rgb(var(--brand-color-500) / 1), rgb(var(--brand-color-700) / 1));
-  color: rgb(var(--brand-color-foreground) / 1);
-  @apply shadow-glow hover:scale-[1.02] active:scale-95 focus-visible:outline focus-visible:outline-2 focus-visible:outline-offset-2;
-  outline-color: rgb(var(--brand-color-500) / 1);
->>>>>>> f21cca5e
 }
 
 .card {
