--- conflicted
+++ resolved
@@ -27,13 +27,7 @@
 type RoleEnum = Database['public']['Enums']['account_role']
 
 const PROFILES = 'profiles' as const
-<<<<<<< HEAD
 const DEFAULT_ROLE: RoleEnum = 'member'
-=======
-const DEFAULT_ROLE: RoleEnum = 'client'
-const DEFAULT_BRAND_COLOR = '#a3ff12'
-const LOGO_SIZE_LIMIT_BYTES = 1.5 * 1024 * 1024
->>>>>>> a50e5a7e
 
 const ROLE_LABELS: Record<RoleEnum, string> = {
   owner: 'Owner',
