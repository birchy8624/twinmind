'use client'

import Link from 'next/link'
import { useRouter } from 'next/navigation'
import { useEffect, useMemo, useState } from 'react'
import { AnimatePresence, motion } from 'framer-motion'

import { createBrowserClient } from '@/lib/supabase/browser'
import type { Database } from '@/types/supabase'

import { useActiveProfile } from '../_components/active-profile-context'
import { FilterDropdown } from '../_components/filter-dropdown'
import { MultiSelectDropdown } from '../_components/multi-select-dropdown'
import { StatusBadge } from '../_components/status-badge'

type ProjectRow = Database['public']['Tables']['projects']['Row']
type ClientRow = Database['public']['Tables']['clients']['Row']
type ProfileRow = Database['public']['Tables']['profiles']['Row']

type Project = ProjectRow & {
  client: Pick<ClientRow, 'id' | 'name'> | null
  assignee: Pick<ProfileRow, 'id' | 'full_name'> | null
}

const PAGE_SIZE = 8
const statusFilters = ['Backlog', 'Call Arranged', 'Brief Gathered', 'Build', 'Closed']
const ALL_CLIENTS = 'All clients'
const PROJECTS = 'projects' as const

const relativeTimeFormatter = new Intl.RelativeTimeFormat('en', { numeric: 'auto' })

const relativeTimeDivisions: { amount: number; unit: Intl.RelativeTimeFormatUnit }[] = [
  { amount: 60, unit: 'second' },
  { amount: 60, unit: 'minute' },
  { amount: 24, unit: 'hour' },
  { amount: 7, unit: 'day' },
  { amount: 4.34524, unit: 'week' },
  { amount: 12, unit: 'month' },
  { amount: Number.POSITIVE_INFINITY, unit: 'year' }
]

function formatRelativeTimeFromNow(value: string | Date | null) {
  if (!value) return 'Unknown'
  const date = value instanceof Date ? value : new Date(value)
  if (Number.isNaN(date.getTime())) return 'Unknown'

  let duration = (date.getTime() - Date.now()) / 1000

  for (const division of relativeTimeDivisions) {
    if (Math.abs(duration) < division.amount) {
      return relativeTimeFormatter.format(Math.round(duration), division.unit)
    }
    duration /= division.amount
  }

  return 'Unknown'
}

function formatStatus(status: ProjectRow['status'] | null) {
  if (!status) return 'Unknown'

  return status
    .toString()
    .split(/[_\s]+/)
    .filter(Boolean)
    .map((segment) => segment.charAt(0).toUpperCase() + segment.slice(1).toLowerCase())
    .join(' ')
}

function formatDueDate(value: string | null) {
  if (!value) return 'No due date'
  const date = new Date(value)
  if (Number.isNaN(date.getTime())) return 'No due date'

  return date.toLocaleDateString('en-US', {
    month: 'short',
    day: 'numeric',
    year: 'numeric'
  })
}

export default function ProjectsPage() {
  const [projects, setProjects] = useState<Project[]>([])
  const [query, setQuery] = useState('')
  const [statusFilter, setStatusFilter] = useState<string[]>([])
  const [clientFilter, setClientFilter] = useState(ALL_CLIENTS)
  const [page, setPage] = useState(1)
  const [loading, setLoading] = useState(true)
  const [error, setError] = useState<string | null>(null)

  const supabase = useMemo(createBrowserClient, [])
  const router = useRouter()

  useEffect(() => {
    let isMounted = true

    const fetchProjects = async () => {
      if (profileLoading) {
        return
      }

      setLoading(true)
      setError(null)

<<<<<<< HEAD
      try {
        const { data, error: fetchError } = await supabase
          .from(PROJECTS)
          .select(
            `
              id,
              name,
              status,
              description,
              due_date,
              created_at,
              clients:client_id ( id, name ),
              assignee_profile:assignee_profile_id ( id, full_name )
            `
          )
          .order('created_at', { ascending: false })

        if (!isMounted) return

        if (fetchError) {
          console.error(fetchError)
          setError('We ran into an issue loading projects. Please try again.')
          setProjects([])
          return
        }
=======
      if (isClient && clientIds.length === 0) {
        if (isMounted) {
          setProjects([])
          setLoading(false)
        }
        return
      }

      let queryBuilder = supabase
        .from(PROJECTS)
        .select(
          `
            id,
            name,
            status,
            description,
            due_date,
            created_at,
            clients:client_id ( id, name ),
            assignee_profile:assignee_profile_id ( id, full_name )
          `
        )
        .order('created_at', { ascending: false })

      if (isClient) {
        queryBuilder = queryBuilder.in('client_id', clientIds)
      }

      const { data, error: fetchError } = await queryBuilder

      if (!isMounted) return
>>>>>>> 34333d30

        type ProjectQuery = ProjectRow & {
          clients: Pick<ClientRow, 'id' | 'name'> | null
          assignee_profile: Pick<ProfileRow, 'id' | 'full_name'> | null
        }

        const typedProjects = (data ?? []) as ProjectQuery[]
        const normalizedProjects: Project[] = typedProjects.map(
          ({ clients, assignee_profile, ...rest }) => ({
            ...rest,
            client: clients ?? null,
            assignee: assignee_profile ?? null
          })
        )

        setProjects(normalizedProjects)
      } catch (unknownError) {
        if (!isMounted) return

        console.error(unknownError)
        setError('We ran into an issue loading projects. Please try again.')
        setProjects([])
      } finally {
        if (isMounted) {
          setLoading(false)
        }
      }
    }

    void fetchProjects()

    return () => {
      isMounted = false
    }
  }, [supabase, profileLoading, isClient, clientIds])

  const clientFilters = useMemo(() => {
    const uniqueClients = new Set<string>()

    projects.forEach((project) => {
      uniqueClients.add(project.client?.name ?? 'Unknown client')
    })

    return [ALL_CLIENTS, ...Array.from(uniqueClients).sort((a, b) => a.localeCompare(b))]
  }, [projects])

  const filteredProjects = useMemo(() => {
    const normalizedQuery = query.toLowerCase()
    return projects.filter((project) => {
      const projectName = project.name.toLowerCase()
      const projectDescription = project.description?.toLowerCase() ?? ''
      const clientName = project.client?.name?.toLowerCase() ?? ''
      const assigneeName = project.assignee?.full_name?.toLowerCase() ?? ''

      const matchesQuery =
        !normalizedQuery ||
        projectName.includes(normalizedQuery) ||
        projectDescription.includes(normalizedQuery) ||
        clientName.includes(normalizedQuery) ||
        assigneeName.includes(normalizedQuery)
      const matchesStatus =
        statusFilter.length === 0 || statusFilter.includes(formatStatus(project.status))
      const matchesClient =
        clientFilter === ALL_CLIENTS ||
        (project.client?.name ?? 'Unknown client') === clientFilter
      return matchesQuery && matchesStatus && matchesClient
    })
  }, [projects, query, statusFilter, clientFilter])

  const totalPages = Math.max(1, Math.ceil(filteredProjects.length / PAGE_SIZE))
  const currentPage = Math.min(page, totalPages)
  const pageStart = (currentPage - 1) * PAGE_SIZE
  const pageProjects = filteredProjects.slice(pageStart, pageStart + PAGE_SIZE)

  return (
    <section className="space-y-8">
      <header className="flex flex-col gap-4 md:flex-row md:items-end md:justify-between">
        <div>
          <h1 className="text-3xl font-semibold text-white">Projects</h1>
          <p className="mt-2 max-w-2xl text-sm text-white/65">
            Monitor project health across clients and quickly surface work that needs attention.
          </p>
        </div>
        {!isClient ? (
          <Link
            href="/app/projects/new"
            className="inline-flex items-center justify-center gap-2 rounded-full px-5 py-2 text-sm font-semibold transition btn-gradient"
          >
            + New project
          </Link>
        ) : null}
      </header>

      <motion.div className="rounded-3xl border border-white/10 bg-base-900/40 p-6 shadow-lg shadow-base-900/30 backdrop-blur">
        <div className="flex flex-col gap-3 border-b border-white/10 pb-5 lg:flex-row lg:items-center lg:justify-between">
          <div className="flex w-full flex-col gap-3 text-sm text-white/70 sm:flex-row">
            {!isClient ? (
              <label className="flex w-full items-center gap-3 rounded-full border border-white/10 bg-base-900/60 px-4 py-2 focus-within:border-white/30 focus-within:text-white/80">
                <svg viewBox="0 0 24 24" fill="none" stroke="currentColor" strokeWidth="1.4" className="h-4 w-4">
                  <path strokeLinecap="round" strokeLinejoin="round" d="m21 21-4.35-4.35M11 19a8 8 0 1 1 0-16 8 8 0 0 1 0 16Z" />
                </svg>
                <input
                  type="search"
                  value={query}
                  onChange={(event) => {
                    setQuery(event.target.value)
                    setPage(1)
                  }}
                  placeholder="Search by project, client, or owner"
                  className="w-full bg-transparent text-sm text-white/80 placeholder:text-white/40 focus:outline-none"
                />
              </label>
            ) : null}
            <MultiSelectDropdown
              label="Status"
              values={statusFilter}
              options={statusFilters}
              placeholder="All statuses"
              onChange={(nextValue) => {
                setStatusFilter(nextValue)
                setPage(1)
              }}
              className="sm:w-56"
            />
            {!isClient ? (
              <FilterDropdown
                label="Client"
                value={clientFilter}
                options={clientFilters}
                onChange={(nextValue) => {
                  setClientFilter(nextValue)
                  setPage(1)
                }}
                className="sm:w-56"
              />
            ) : null}
          </div>
        </div>

        <div className="mt-5 -mx-6 overflow-x-auto md:mx-0">
          <div className="inline-block min-w-full align-middle">
            <div className="overflow-hidden rounded-2xl border border-white/5">
              <table className="min-w-full divide-y divide-white/5 text-left text-sm text-white/70">
            <thead className="bg-white/5 text-xs uppercase tracking-wide text-white/60">
              <tr>
                <th className="px-5 py-3 font-medium">Project</th>
                <th className="px-5 py-3 font-medium">Client</th>
                <th className="px-5 py-3 font-medium">Owner</th>
                <th className="px-5 py-3 font-medium">Status</th>
                <th className="px-5 py-3 font-medium">Last update</th>
                <th className="px-5 py-3 font-medium">Due date</th>
                <th className="px-5 py-3 text-right font-medium">Actions</th>
              </tr>
            </thead>
            <tbody className="divide-y divide-white/5">
              <AnimatePresence initial={false}>
                {pageProjects.map((project) => {
                  const readableStatus = formatStatus(project.status)
                  const createdAtDate = project.created_at
                    ? new Date(project.created_at)
                    : null
                  const createdAt =
                    createdAtDate && !Number.isNaN(createdAtDate.getTime())
                      ? createdAtDate
                      : null
                  return (
                    <motion.tr
                      key={project.id}
                      initial={{ opacity: 0, y: 8 }}
                      animate={{ opacity: 1, y: 0 }}
                      exit={{ opacity: 0, y: -8 }}
                      transition={{ duration: 0.18, ease: 'easeOut' }}
                      className="cursor-pointer bg-base-900/40 transition hover:bg-base-900/60 hover:shadow-[0_0_30px_rgba(99,102,241,0.25)] focus-visible:outline focus-visible:outline-2 focus-visible:outline-offset-2 focus-visible:outline-limeglow-400"
                      role="button"
                      tabIndex={0}
                      onClick={() => router.push(`/app/projects/${project.id}`)}
                      onKeyDown={(event) => {
                        if (event.key === 'Enter' || event.key === ' ') {
                          event.preventDefault()
                          router.push(`/app/projects/${project.id}`)
                        }
                      }}
                    >
                      <td className="px-5 py-4 text-sm font-medium text-white">
                        <Link
                          href={`/app/projects/${project.id}`}
                          onClick={(event) => event.stopPropagation()}
                          className="inline-flex items-center gap-2 text-white transition hover:text-white/80"
                        >
                          {project.name}
                        </Link>
                        <p className="text-xs text-white/50 line-clamp-2">{project.description}</p>
                      </td>
                      <td className="px-5 py-4 text-sm">{project.client?.name ?? 'Unknown client'}</td>
                      <td className="px-5 py-4 text-sm">{project.assignee?.full_name ?? 'Unassigned'}</td>
                      <td className="px-5 py-4">
                        <StatusBadge status={readableStatus} />
                      </td>
                      <td className="px-5 py-4 text-sm">
                        {createdAt ? (
                          <span title={createdAt.toLocaleString()}>
                            {formatRelativeTimeFromNow(createdAt)}
                          </span>
                        ) : (
                          '—'
                        )}
                      </td>
                      <td className="px-5 py-4 text-sm">
                        <span title={project.due_date ? new Date(project.due_date).toLocaleDateString() : undefined}>
                          {formatDueDate(project.due_date)}
                        </span>
                      </td>
                      <td className="px-5 py-4 text-right text-sm">
                        <Link
                          href={`/app/projects/${project.id}`}
                          onClick={(event) => event.stopPropagation()}
                          className="inline-flex items-center gap-2 rounded-full bg-white/10 px-4 py-1.5 text-xs font-semibold uppercase tracking-wide text-white/80 transition hover:bg-white/20 hover:text-white"
                        >
                          Open
                        </Link>
                      </td>
                    </motion.tr>
                  )
                })}
              </AnimatePresence>
              {loading ? (
                <tr>
                  <td colSpan={7} className="px-5 py-10 text-center text-sm text-white/50">
                    Loading projects...
                  </td>
                </tr>
              ) : null}
              {!loading && error ? (
                <tr>
                  <td colSpan={7} className="px-5 py-10 text-center text-sm text-rose-300">
                    {error}
                  </td>
                </tr>
              ) : null}
              {!loading && !error && pageProjects.length === 0 ? (
                <tr>
                  <td colSpan={7} className="px-5 py-10 text-center text-sm text-white/50">
                    No projects match the current filters yet.
                  </td>
                </tr>
              ) : null}
            </tbody>
          </table>
            </div>
          </div>
        </div>

        <div className="mt-5 flex flex-col gap-3 text-xs text-white/60 sm:flex-row sm:items-center sm:justify-between">
          <p>
            {loading ? (
              <span className="text-white/70">Loading projects...</span>
            ) : error ? (
              <span className="text-rose-300">Unable to display project counts.</span>
            ) : (
              <>
                Showing <span className="font-semibold text-white">{pageProjects.length}</span> of{' '}
                <span className="font-semibold text-white">{filteredProjects.length}</span> projects
              </>
            )}
          </p>
          <div className="flex items-center gap-2">
            <button
              type="button"
              onClick={() => setPage((value) => Math.max(1, value - 1))}
              className="rounded-full border border-white/10 px-3 py-1 text-xs font-semibold uppercase tracking-wide text-white/70 transition hover:border-white/30 hover:text-white disabled:cursor-not-allowed disabled:opacity-40"
              disabled={loading || currentPage === 1}
            >
              Prev
            </button>
            <div className="rounded-full bg-white/10 px-4 py-1 text-xs font-semibold uppercase tracking-wide text-white">
              Page {currentPage} / {totalPages}
            </div>
            <button
              type="button"
              onClick={() => setPage((value) => Math.min(totalPages, value + 1))}
              className="rounded-full border border-white/10 px-3 py-1 text-xs font-semibold uppercase tracking-wide text-white/70 transition hover:border-white/30 hover:text-white disabled:cursor-not-allowed disabled:opacity-40"
              disabled={loading || currentPage === totalPages}
            >
              Next
            </button>
          </div>
        </div>
      </motion.div>

    </section>
  )
}<|MERGE_RESOLUTION|>--- conflicted
+++ resolved
@@ -102,7 +102,6 @@
       setLoading(true)
       setError(null)
 
-<<<<<<< HEAD
       try {
         const { data, error: fetchError } = await supabase
           .from(PROJECTS)
@@ -128,39 +127,6 @@
           setProjects([])
           return
         }
-=======
-      if (isClient && clientIds.length === 0) {
-        if (isMounted) {
-          setProjects([])
-          setLoading(false)
-        }
-        return
-      }
-
-      let queryBuilder = supabase
-        .from(PROJECTS)
-        .select(
-          `
-            id,
-            name,
-            status,
-            description,
-            due_date,
-            created_at,
-            clients:client_id ( id, name ),
-            assignee_profile:assignee_profile_id ( id, full_name )
-          `
-        )
-        .order('created_at', { ascending: false })
-
-      if (isClient) {
-        queryBuilder = queryBuilder.in('client_id', clientIds)
-      }
-
-      const { data, error: fetchError } = await queryBuilder
-
-      if (!isMounted) return
->>>>>>> 34333d30
 
         type ProjectQuery = ProjectRow & {
           clients: Pick<ClientRow, 'id' | 'name'> | null
