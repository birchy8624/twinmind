'use client'

import Link from 'next/link'
import { useEffect, useMemo, useState } from 'react'

import { StatusBadge } from '../../_components/status-badge'
import type { Database } from '@/types/supabase'
import { createClient } from '@/utils/supabaseBrowser'

type ProjectRow = Database['public']['Tables']['projects']['Row']
type ClientRow = Database['public']['Tables']['clients']['Row']
type ProfileRow = Database['public']['Tables']['profiles']['Row']
type BriefRow = Database['public']['Tables']['briefs']['Row']
type InvoiceRow = Database['public']['Tables']['invoices']['Row']

type Project = ProjectRow & {
  client: Pick<ClientRow, 'id' | 'name'> | null
  assignee: Pick<ProfileRow, 'id' | 'full_name'> | null
  budget: string | null
}

type EditableProject = {
  name: string
  description: string
  status: ProjectRow['status'] | ''
  dueDate: string
  clientId: string
  assigneeId: string
  budget: string
}

type BriefAnswers = {
  goals: string | null
  personas: string[]
  features: string[]
  integrations: string[]
  timeline: string | null
  successMetrics: string | null
  competitors: string[]
  risks: string | null
}

type BriefFormState = {
  goals: string
  personas: string
  features: string
  integrations: string
  timeline: string
  successMetrics: string
  competitors: string
  risks: string
}

const createEmptyBriefFormState = (): BriefFormState => ({
  goals: '',
  personas: '',
  features: '',
  integrations: '',
  timeline: '',
  successMetrics: '',
  competitors: '',
  risks: ''
})

const mapBriefAnswersToFormState = (answers: BriefAnswers | null): BriefFormState => ({
  goals: answers?.goals ?? '',
  personas: answers ? answers.personas.join('\n') : '',
  features: answers ? answers.features.join('\n') : '',
  integrations: answers ? answers.integrations.join('\n') : '',
  timeline: answers?.timeline ?? '',
  successMetrics: answers?.successMetrics ?? '',
  competitors: answers ? answers.competitors.join('\n') : '',
  risks: answers?.risks ?? ''
})

function isRecord(value: unknown): value is Record<string, unknown> {
  return typeof value === 'object' && value !== null && !Array.isArray(value)
}

function normalizeBriefAnswers(value: unknown): BriefAnswers | null {
  if (!isRecord(value)) return null

  const extractString = (input: unknown): string | null => (typeof input === 'string' && input.trim() ? input : null)
  const extractStringArray = (input: unknown): string[] =>
    Array.isArray(input)
      ? input.filter((item): item is string => typeof item === 'string' && item.trim().length > 0)
      : []

  return {
    goals: extractString(value.goals),
    personas: extractStringArray(value.personas),
    features: extractStringArray(value.features),
    integrations: extractStringArray(value.integrations),
    timeline: extractString(value.timeline),
    successMetrics: extractString(value.successMetrics),
    competitors: extractStringArray(value.competitors),
    risks: extractString(value.risks)
  }
}

const statusOptions: ProjectRow['status'][] = ['Brief Gathered', 'In Progress', 'Completed', 'Archived']

const relativeTimeFormatter = new Intl.RelativeTimeFormat('en', { numeric: 'auto' })

const relativeTimeDivisions: { amount: number; unit: Intl.RelativeTimeFormatUnit }[] = [
  { amount: 60, unit: 'second' },
  { amount: 60, unit: 'minute' },
  { amount: 24, unit: 'hour' },
  { amount: 7, unit: 'day' },
  { amount: 4.34524, unit: 'week' },
  { amount: 12, unit: 'month' },
  { amount: Number.POSITIVE_INFINITY, unit: 'year' }
]

function formatRelativeTimeFromNow(value: string | null) {
  if (!value) return 'Unknown'
  const date = new Date(value)
  if (Number.isNaN(date.getTime())) return 'Unknown'

  let duration = (date.getTime() - Date.now()) / 1000

  for (const division of relativeTimeDivisions) {
    if (Math.abs(duration) < division.amount) {
      return relativeTimeFormatter.format(Math.round(duration), division.unit)
    }
    duration /= division.amount
  }

  return 'Unknown'
}

function formatDisplayDate(value: string | null) {
  if (!value) return 'No due date set'
  const date = new Date(value)
  if (Number.isNaN(date.getTime())) return 'No due date set'

  return date.toLocaleDateString('en-US', {
    month: 'long',
    day: 'numeric',
    year: 'numeric'
  })
}

function formatBudgetFromInvoice(amount: InvoiceRow['amount'] | null | undefined, currency: InvoiceRow['currency'] | null | undefined) {
  if (amount === null || amount === undefined) {
    return null
  }

  const numericAmount = typeof amount === 'number' ? amount : Number(amount)
  if (!Number.isFinite(numericAmount) || numericAmount <= 0) {
    return null
  }

  const normalizedCurrency = currency && currency.trim().length > 0 ? currency.trim().toUpperCase() : 'EUR'

  try {
    return new Intl.NumberFormat('en-US', {
      style: 'currency',
      currency: normalizedCurrency
    }).format(numericAmount)
  } catch (error) {
    console.error('Failed to format invoice amount as currency', error)
    return `${numericAmount.toFixed(2)} ${normalizedCurrency}`
  }
}

function formatDateInput(value: string | null) {
  if (!value) return ''
  const date = new Date(value)
  if (Number.isNaN(date.getTime())) return ''

  return date.toISOString().slice(0, 10)
}

interface ProjectOverviewPageProps {
  params: {
    projectId: string
  }
}

export default function ProjectOverviewPage({ params }: ProjectOverviewPageProps) {
  const [project, setProject] = useState<Project | null>(null)
  const [formState, setFormState] = useState<EditableProject | null>(null)
  const [clients, setClients] = useState<Array<Pick<ClientRow, 'id' | 'name'>>>([])
  const [assignees, setAssignees] = useState<Array<Pick<ProfileRow, 'id' | 'full_name'>>>([])
  const [loadingProject, setLoadingProject] = useState(true)
  const [loadingOptions, setLoadingOptions] = useState(true)
  const [briefFormState, setBriefFormState] = useState<BriefFormState>(() => createEmptyBriefFormState())
  const [error, setError] = useState<string | null>(null)

  const supabase = useMemo(() => {
    try {
      return createClient()
    } catch (clientError) {
      console.error(clientError)
      return null
    }
  }, [])

  useEffect(() => {
    let isMounted = true

    const fetchData = async () => {
      if (!supabase) {
        setError('Supabase client unavailable. Please verify your configuration.')
        setLoadingProject(false)
        setLoadingOptions(false)
        return
      }

      setLoadingProject(true)
      setLoadingOptions(true)
      setError(null)

      const [projectResponse, clientsResponse, assigneesResponse, briefResponse, invoiceResponse] = await Promise.all([
        supabase
          .from('projects')
          .select(
            `
              id,
              name,
              status,
              description,
              due_date,
              budget,
              created_at,
              clients:client_id ( id, name ),
              assignee_profile:assignee_profile_id ( id, full_name )
            `
          )
          .eq('id', params.projectId)
          .maybeSingle(),
        supabase
          .from('clients')
          .select('id, name')
          .order('name', { ascending: true }),
        supabase
          .from('profiles')
          .select('id, full_name')
          .order('full_name', { ascending: true }),
        supabase
          .from('briefs')
          .select('answers')
          .eq('project_id', params.projectId)
          .maybeSingle(),
        supabase
          .from('invoices')
          .select('amount, currency, issued_at, created_at')
          .eq('project_id', params.projectId)
          .order('issued_at', { ascending: false })
          .order('created_at', { ascending: false })
          .limit(1)
          .maybeSingle()
      ])

      if (!isMounted) return

      setLoadingOptions(false)

      if (briefResponse.error) {
        console.error(briefResponse.error)
        setBriefFormState(createEmptyBriefFormState())
      } else {
        const briefData = briefResponse.data as Pick<BriefRow, 'answers'> | null
        const normalizedBriefAnswers = normalizeBriefAnswers(briefData?.answers ?? null)
        setBriefFormState(mapBriefAnswersToFormState(normalizedBriefAnswers))
<<<<<<< HEAD
      }

      let projectBudget: string | null = null

      if (invoiceResponse.error) {
        console.error(invoiceResponse.error)
      } else if (invoiceResponse.data) {
        const invoiceData = invoiceResponse.data as Pick<InvoiceRow, 'amount' | 'currency'>
        projectBudget = formatBudgetFromInvoice(invoiceData.amount, invoiceData.currency)
=======
>>>>>>> 28bd362c
      }

      if (clientsResponse.error) {
        console.error(clientsResponse.error)
      } else {
        setClients(clientsResponse.data ?? [])
      }

      if (assigneesResponse.error) {
        console.error(assigneesResponse.error)
      } else {
        setAssignees(assigneesResponse.data ?? [])
      }

      setLoadingProject(false)

      if (projectResponse.error) {
        console.error(projectResponse.error)
        setProject(null)
        setFormState(null)
        setBriefFormState(createEmptyBriefFormState())
        setError('We ran into an issue loading this project. Please try again.')
        return
      }

      if (!projectResponse.data) {
        setProject(null)
        setFormState(null)
        setBriefFormState(createEmptyBriefFormState())
        setError('We could not find this project. It may have been removed.')
        return
      }

      type ProjectQuery = ProjectRow & {
        clients: Pick<ClientRow, 'id' | 'name'> | null
        assignee_profile: Pick<ProfileRow, 'id' | 'full_name'> | null
      }

      const typedProject = projectResponse.data as ProjectQuery
      const normalizedProject: Project = {
        ...typedProject,
        client: typedProject.clients ?? null,
        assignee: typedProject.assignee_profile ?? null,
        budget: projectBudget
      }

      setProject(normalizedProject)
      setFormState({
        name: normalizedProject.name ?? '',
        description: normalizedProject.description ?? '',
        status: normalizedProject.status ?? '',
        dueDate: formatDateInput(normalizedProject.due_date),
        clientId: normalizedProject.client?.id ?? '',
        assigneeId: normalizedProject.assignee?.id ?? '',
        budget: normalizedProject.budget ?? ''
      })
    }

    void fetchData()

    return () => {
      isMounted = false
    }
  }, [supabase, params.projectId])

  const handleFieldChange = <Key extends keyof EditableProject>(field: Key, value: EditableProject[Key]) => {
    setFormState((previous) => {
      if (!previous) return previous
      return {
        ...previous,
        [field]: value
      }
    })
  }

  const handleBriefFieldChange = <Key extends keyof BriefFormState>(field: Key, value: BriefFormState[Key]) => {
    setBriefFormState((previous) => ({
      ...previous,
      [field]: value
    }))
  }

  const isLoading = loadingProject

  const readableProjectName = formState?.name || project?.name || 'Project overview'
  const readableStatus = project?.status ?? 'Unknown'
  const readableDueDate = project ? formatDisplayDate(project.due_date) : 'No due date set'
  const readableBudget =
    formState?.budget && formState.budget.trim().length > 0
      ? formState.budget
      : project?.budget && project.budget.trim().length > 0
        ? project.budget
        : 'Not set'
  const readableCreatedAt = project
    ? new Date(project.created_at).toLocaleString('en-US', {
        month: 'long',
        day: 'numeric',
        year: 'numeric',
        hour: 'numeric',
        minute: '2-digit'
      })
    : 'Unknown'
  const readableCountdown = project ? formatRelativeTimeFromNow(project.due_date) : 'Unknown'

  return (
    <div className="space-y-6">
      <div className="flex flex-col gap-4 border-b border-white/5 pb-6 sm:flex-row sm:items-end sm:justify-between">
        <div className="space-y-3">
          <Link
            href="/app/projects"
            className="inline-flex items-center text-xs font-semibold uppercase tracking-[0.3em] text-white/40 transition hover:text-white/70"
          >
            ← All projects
          </Link>
          <div className="space-y-2">
            <h1 className="text-2xl font-semibold text-white">{readableProjectName}</h1>
            <p className="text-sm text-white/70">
              Review your project information and prepare edits. Saving is coming soon.
            </p>
          </div>
        </div>
        <div className="flex flex-col items-start gap-3 sm:items-end">
          {project ? <StatusBadge status={readableStatus} /> : null}
          <button
            type="button"
            disabled
            className="inline-flex items-center justify-center rounded-md border border-white/10 px-4 py-2 text-sm font-semibold uppercase tracking-wide text-white/60 opacity-60"
          >
            Save changes
          </button>
          <p className="text-[11px] uppercase tracking-[0.25em] text-white/40">Coming soon</p>
        </div>
      </div>

      {error ? (
        <div className="rounded-xl border border-rose-500/40 bg-rose-500/10 p-4 text-sm text-rose-100">
          {error}
        </div>
      ) : null}

      {isLoading ? (
        <div className="space-y-4">
          <div className="h-40 animate-pulse rounded-2xl border border-white/5 bg-white/5" />
          <div className="h-32 animate-pulse rounded-2xl border border-white/5 bg-white/5" />
        </div>
      ) : project && formState ? (
        <div className="grid gap-6 lg:grid-cols-[2fr,1fr]">
          <div className="space-y-6">
            <section className="rounded-2xl border border-white/10 bg-base-900/50 p-6 shadow-lg shadow-base-900/40 backdrop-blur">
              <header className="mb-6 space-y-1">
                <p className="text-xs uppercase tracking-[0.3em] text-white/40">Project basics</p>
                <h2 className="text-lg font-semibold text-white">Core details</h2>
                <p className="text-sm text-white/60">
                  Update the client, owner, status, budget, description, and due dates for this project.
                </p>
              </header>
              <div className="grid gap-5 md:grid-cols-2">
                <label className="space-y-2 text-sm text-white/70">
                  <span className="text-xs uppercase tracking-wide text-white/50">Project name</span>
                  <input
                    type="text"
                    value={formState.name}
                    onChange={(event) => handleFieldChange('name', event.target.value)}
                    className="w-full rounded-lg border border-white/10 bg-base-900/60 px-3 py-2 text-sm text-white/90 placeholder:text-white/40 focus:border-white/30 focus:outline-none"
                    placeholder="Project name"
                  />
                </label>

                <label className="space-y-2 text-sm text-white/70">
                  <span className="text-xs uppercase tracking-wide text-white/50">Client</span>
                  <select
                    value={formState.clientId}
                    onChange={(event) => handleFieldChange('clientId', event.target.value)}
                    className="w-full rounded-lg border border-white/10 bg-base-900/60 px-3 py-2 text-sm text-white/90 focus:border-white/30 focus:outline-none"
                  >
                    <option value="">
                      {loadingOptions && clients.length === 0 ? 'Loading clients…' : 'Select a client'}
                    </option>
                    {clients.map((clientOption) => (
                      <option key={clientOption.id} value={clientOption.id}>
                        {clientOption.name}
                      </option>
                    ))}
                  </select>
                </label>

                <label className="space-y-2 text-sm text-white/70">
                  <span className="text-xs uppercase tracking-wide text-white/50">Owner</span>
                  <select
                    value={formState.assigneeId}
                    onChange={(event) => handleFieldChange('assigneeId', event.target.value)}
                    className="w-full rounded-lg border border-white/10 bg-base-900/60 px-3 py-2 text-sm text-white/90 focus:border-white/30 focus:outline-none"
                  >
                    <option value="">
                      {loadingOptions && assignees.length === 0 ? 'Loading team…' : 'Unassigned'}
                    </option>
                    {assignees.map((assignee) => (
                      <option key={assignee.id} value={assignee.id}>
                        {assignee.full_name ?? 'Unnamed teammate'}
                      </option>
                    ))}
                  </select>
                </label>

                <label className="space-y-2 text-sm text-white/70">
                  <span className="text-xs uppercase tracking-wide text-white/50">Status</span>
                  <select
                    value={formState.status}
                    onChange={(event) => handleFieldChange('status', event.target.value as ProjectRow['status'])}
                    className="w-full rounded-lg border border-white/10 bg-base-900/60 px-3 py-2 text-sm text-white/90 focus:border-white/30 focus:outline-none"
                  >
                    <option value="">Select a status</option>
                    {statusOptions.map((status) => (
                      <option key={status} value={status}>
                        {status}
                      </option>
                    ))}
                  </select>
                </label>

                <label className="space-y-2 text-sm text-white/70 md:col-span-2 md:max-w-xs">
                  <span className="text-xs uppercase tracking-wide text-white/50">Due date</span>
                  <input
                    type="date"
                    value={formState.dueDate}
                    onChange={(event) => handleFieldChange('dueDate', event.target.value)}
                    className="w-full rounded-lg border border-white/10 bg-base-900/60 px-3 py-2 text-sm text-white/90 focus:border-white/30 focus:outline-none"
                  />
                </label>
                <label className="space-y-2 text-sm text-white/70 md:col-span-2 md:max-w-xs">
                  <span className="text-xs uppercase tracking-wide text-white/50">Budget</span>
                  <input
                    type="text"
                    value={formState.budget}
                    onChange={(event) => handleFieldChange('budget', event.target.value)}
                    className="w-full rounded-lg border border-white/10 bg-base-900/60 px-3 py-2 text-sm text-white/90 placeholder:text-white/40 focus:border-white/30 focus:outline-none"
                    placeholder="$25,000"
                  />
                </label>
                <label className="space-y-2 text-sm text-white/70 md:col-span-2">
                  <span className="text-xs uppercase tracking-wide text-white/50">Project description</span>
                  <textarea
                    rows={6}
                    value={formState.description}
                    onChange={(event) => handleFieldChange('description', event.target.value)}
                    className="w-full rounded-xl border border-white/10 bg-base-900/60 px-3 py-3 text-sm leading-6 text-white/90 placeholder:text-white/40 focus:border-white/30 focus:outline-none"
                    placeholder="Describe the mission, scope, and any decisions that shape the work."
                  />
                </label>
              </div>
            </section>

            <section className="rounded-2xl border border-white/10 bg-base-900/50 p-6 shadow-lg shadow-base-900/40 backdrop-blur">
              <header className="mb-4 space-y-1">
                <p className="text-xs uppercase tracking-[0.3em] text-white/40">Discovery</p>
                <h2 className="text-lg font-semibold text-white">The Brief</h2>
                <p className="text-sm text-white/60">Review and refine the answers captured when this project was kicked off.</p>
              </header>
              <div className="grid gap-5 md:grid-cols-2">
                <label className="space-y-2 text-sm text-white/70 md:col-span-2">
                  <span className="text-xs uppercase tracking-wide text-white/50">Goals</span>
                  <textarea
                    rows={4}
                    value={briefFormState.goals}
                    onChange={(event) => handleBriefFieldChange('goals', event.target.value)}
                    className="w-full rounded-xl border border-white/10 bg-base-900/60 px-3 py-3 text-sm leading-6 text-white/90 placeholder:text-white/40 focus:border-white/30 focus:outline-none"
                    placeholder="Outline the primary objectives and the outcomes we are targeting."
                  />
                </label>
                <label className="space-y-2 text-sm text-white/70">
                  <span className="text-xs uppercase tracking-wide text-white/50">Personas</span>
                  <textarea
                    rows={4}
                    value={briefFormState.personas}
                    onChange={(event) => handleBriefFieldChange('personas', event.target.value)}
                    className="w-full rounded-xl border border-white/10 bg-base-900/60 px-3 py-3 text-sm leading-6 text-white/90 placeholder:text-white/40 focus:border-white/30 focus:outline-none"
                    placeholder={['Product manager', 'Operations lead', 'Customer support'].join('\n')}
                  />
                  <span className="block text-xs text-white/40">Separate each persona with a new line.</span>
                </label>
                <label className="space-y-2 text-sm text-white/70">
                  <span className="text-xs uppercase tracking-wide text-white/50">Key features</span>
                  <textarea
                    rows={4}
                    value={briefFormState.features}
                    onChange={(event) => handleBriefFieldChange('features', event.target.value)}
                    className="w-full rounded-xl border border-white/10 bg-base-900/60 px-3 py-3 text-sm leading-6 text-white/90 placeholder:text-white/40 focus:border-white/30 focus:outline-none"
                    placeholder={['Real-time dashboards', 'Role-based access', 'AI-assisted insights'].join('\n')}
                  />
                  <span className="block text-xs text-white/40">List one feature per line.</span>
                </label>
                <label className="space-y-2 text-sm text-white/70">
                  <span className="text-xs uppercase tracking-wide text-white/50">Integrations</span>
                  <textarea
                    rows={3}
                    value={briefFormState.integrations}
                    onChange={(event) => handleBriefFieldChange('integrations', event.target.value)}
                    className="w-full rounded-xl border border-white/10 bg-base-900/60 px-3 py-3 text-sm leading-6 text-white/90 placeholder:text-white/40 focus:border-white/30 focus:outline-none"
                    placeholder={['Salesforce', 'HubSpot', 'Segment'].join('\n')}
                  />
                  <span className="block text-xs text-white/40">Use line breaks for multiple integrations.</span>
                </label>
                <label className="space-y-2 text-sm text-white/70">
                  <span className="text-xs uppercase tracking-wide text-white/50">Timeline</span>
                  <input
                    type="text"
                    value={briefFormState.timeline}
                    onChange={(event) => handleBriefFieldChange('timeline', event.target.value)}
                    className="w-full rounded-lg border border-white/10 bg-base-900/60 px-3 py-2 text-sm text-white/90 placeholder:text-white/40 focus:border-white/30 focus:outline-none"
                    placeholder="Beta launch in Q3 with GA in November."
                  />
                </label>
                <label className="space-y-2 text-sm text-white/70">
                  <span className="text-xs uppercase tracking-wide text-white/50">Success metrics</span>
                  <textarea
                    rows={3}
                    value={briefFormState.successMetrics}
                    onChange={(event) => handleBriefFieldChange('successMetrics', event.target.value)}
                    className="w-full rounded-xl border border-white/10 bg-base-900/60 px-3 py-3 text-sm leading-6 text-white/90 placeholder:text-white/40 focus:border-white/30 focus:outline-none"
                    placeholder="Increase activation rate to 45% and reduce handoff time by half."
                  />
                </label>
                <label className="space-y-2 text-sm text-white/70">
                  <span className="text-xs uppercase tracking-wide text-white/50">Competitors</span>
                  <textarea
                    rows={3}
                    value={briefFormState.competitors}
                    onChange={(event) => handleBriefFieldChange('competitors', event.target.value)}
                    className="w-full rounded-xl border border-white/10 bg-base-900/60 px-3 py-3 text-sm leading-6 text-white/90 placeholder:text-white/40 focus:border-white/30 focus:outline-none"
                    placeholder={['Acme Analytics', 'Northwind Suite'].join('\n')}
                  />
                  <span className="block text-xs text-white/40">Add one competitor per line.</span>
                </label>
                <label className="space-y-2 text-sm text-white/70 md:col-span-2">
                  <span className="text-xs uppercase tracking-wide text-white/50">Risks</span>
                  <textarea
                    rows={4}
                    value={briefFormState.risks}
                    onChange={(event) => handleBriefFieldChange('risks', event.target.value)}
                    className="w-full rounded-xl border border-white/10 bg-base-900/60 px-3 py-3 text-sm leading-6 text-white/90 placeholder:text-white/40 focus:border-white/30 focus:outline-none"
                    placeholder="Identify open questions, dependencies, or blockers we should monitor."
                  />
                </label>
              </div>
            </section>
          </div>

          <aside className="space-y-6">
            <section className="rounded-2xl border border-white/10 bg-base-900/40 p-6 shadow-lg shadow-base-900/30 backdrop-blur">
              <header className="mb-4 space-y-1">
                <p className="text-xs uppercase tracking-[0.3em] text-white/40">Summary</p>
                <h2 className="text-lg font-semibold text-white">Key details</h2>
              </header>
              <dl className="space-y-4 text-sm text-white/70">
                <div className="flex items-start justify-between gap-3">
                  <dt className="text-white/50">Client</dt>
                  <dd className="text-right text-white/80">
                    {project.client ? project.client.name : 'Not set'}
                  </dd>
                </div>
                <div className="flex items-start justify-between gap-3">
                  <dt className="text-white/50">Owner</dt>
                  <dd className="text-right text-white/80">
                    {project.assignee?.full_name ?? 'Unassigned'}
                  </dd>
                </div>
                <div className="flex items-start justify-between gap-3">
                  <dt className="text-white/50">Due date</dt>
                  <dd className="text-right text-white/80">{readableDueDate}</dd>
                </div>
                <div className="flex items-start justify-between gap-3">
                  <dt className="text-white/50">Budget</dt>
                  <dd className="text-right text-white/80">{readableBudget}</dd>
                </div>
                <div className="flex items-start justify-between gap-3">
                  <dt className="text-white/50">Countdown</dt>
                  <dd className="text-right text-white/80">{readableCountdown}</dd>
                </div>
                <div className="flex items-start justify-between gap-3">
                  <dt className="text-white/50">Created</dt>
                  <dd className="text-right text-white/80">{readableCreatedAt}</dd>
                </div>
              </dl>
            </section>

            <section className="rounded-2xl border border-white/10 bg-base-900/40 p-6 shadow-lg shadow-base-900/30 backdrop-blur">
              <header className="mb-4 space-y-1">
                <p className="text-xs uppercase tracking-[0.3em] text-white/40">Delivery playbook</p>
                <h2 className="text-lg font-semibold text-white">Coming attractions</h2>
              </header>
              <p className="text-sm text-white/65">
                Organize milestones, share critical files, and align decisions in one place. We&apos;ll add
                structured timeline and asset management here soon.
              </p>
            </section>
          </aside>
        </div>
      ) : (
        <div className="rounded-2xl border border-white/10 bg-base-900/50 p-6 text-sm text-white/70">
          We don&apos;t have any details to show for this project yet.
        </div>
      )}
    </div>
  )
}
<|MERGE_RESOLUTION|>--- conflicted
+++ resolved
@@ -264,7 +264,6 @@
         const briefData = briefResponse.data as Pick<BriefRow, 'answers'> | null
         const normalizedBriefAnswers = normalizeBriefAnswers(briefData?.answers ?? null)
         setBriefFormState(mapBriefAnswersToFormState(normalizedBriefAnswers))
-<<<<<<< HEAD
       }
 
       let projectBudget: string | null = null
@@ -274,8 +273,6 @@
       } else if (invoiceResponse.data) {
         const invoiceData = invoiceResponse.data as Pick<InvoiceRow, 'amount' | 'currency'>
         projectBudget = formatBudgetFromInvoice(invoiceData.amount, invoiceData.currency)
-=======
->>>>>>> 28bd362c
       }
 
       if (clientsResponse.error) {
