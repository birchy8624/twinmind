'use client'

import Link from 'next/link'
import { useEffect, useMemo, useState } from 'react'

import { StatusBadge } from '../../_components/status-badge'
import { useToast } from '../../_components/toast-context'
import type { Database } from '@/types/supabase'
import { createClient } from '@/utils/supabaseBrowser'

type ProjectRow = Database['public']['Tables']['projects']['Row']
type ClientRow = Database['public']['Tables']['clients']['Row']
type ProfileRow = Database['public']['Tables']['profiles']['Row']
type InvoiceRow = Database['public']['Tables']['invoices']['Row']

type Project = ProjectRow & {
  client: Pick<ClientRow, 'id' | 'name'> | null
  assignee: Pick<ProfileRow, 'id' | 'full_name'> | null
  budget: string | null
}

type EditableProject = {
  name: string
  description: string
  status: ProjectRow['status'] | ''
  dueDate: string
  clientId: string
  assigneeId: string
  budget: string
}

type BriefAnswers = {
  goals: string | null
  personas: string[]
  features: string[]
  integrations: string[]
  timeline: string | null
  successMetrics: string | null
  competitors: string[]
  risks: string | null
}

type InvoiceInfo = Pick<InvoiceRow, 'id' | 'amount' | 'currency'>

type BriefFormState = {
  goals: string
  personas: string
  features: string
  integrations: string
  timeline: string
  successMetrics: string
  competitors: string
  risks: string
}

const createEmptyBriefFormState = (): BriefFormState => ({
  goals: '',
  personas: '',
  features: '',
  integrations: '',
  timeline: '',
  successMetrics: '',
  competitors: '',
  risks: ''
})

const mapBriefAnswersToFormState = (answers: BriefAnswers | null): BriefFormState => ({
  goals: answers?.goals ?? '',
  personas: answers ? answers.personas.join('\n') : '',
  features: answers ? answers.features.join('\n') : '',
  integrations: answers ? answers.integrations.join('\n') : '',
  timeline: answers?.timeline ?? '',
  successMetrics: answers?.successMetrics ?? '',
  competitors: answers ? answers.competitors.join('\n') : '',
  risks: answers?.risks ?? ''
})

const mapBriefFormStateToAnswers = (state: BriefFormState): BriefAnswers => {
  const normalizeList = (input: string): string[] =>
    input
      .split(/\r?\n/)
      .map((item) => item.trim())
      .filter((item) => item.length > 0)

  const normalizeString = (value: string): string | null => {
    const trimmed = value.trim()
    return trimmed.length > 0 ? trimmed : null
  }

  return {
    goals: normalizeString(state.goals),
    personas: normalizeList(state.personas),
    features: normalizeList(state.features),
    integrations: normalizeList(state.integrations),
    timeline: normalizeString(state.timeline),
    successMetrics: normalizeString(state.successMetrics),
    competitors: normalizeList(state.competitors),
    risks: normalizeString(state.risks)
  }
}

const hasBriefContent = (answers: BriefAnswers): boolean =>
  Boolean(
    (answers.goals && answers.goals.trim().length > 0) ||
      answers.personas.length > 0 ||
      answers.features.length > 0 ||
      answers.integrations.length > 0 ||
      (answers.timeline && answers.timeline.trim().length > 0) ||
      (answers.successMetrics && answers.successMetrics.trim().length > 0) ||
      answers.competitors.length > 0 ||
      (answers.risks && answers.risks.trim().length > 0)
  )

type ParsedBudget = { amount: number; currency: string }

const detectCurrencyCode = (value: string, fallback?: string): string => {
  const matchers: Array<{ pattern: RegExp; code: string }> = [
    { pattern: /A\$|AUD/i, code: 'AUD' },
    { pattern: /C\$|CAD/i, code: 'CAD' },
    { pattern: /€|EUR/i, code: 'EUR' },
    { pattern: /£|GBP/i, code: 'GBP' },
    { pattern: /¥|JPY/i, code: 'JPY' },
    { pattern: /₹|INR/i, code: 'INR' },
    { pattern: /₽|RUB/i, code: 'RUB' },
    { pattern: /₩|KRW/i, code: 'KRW' },
    { pattern: /₺|TRY/i, code: 'TRY' },
    { pattern: /₦|NGN/i, code: 'NGN' },
    { pattern: /₱|PHP/i, code: 'PHP' },
    { pattern: /\$|USD/i, code: 'USD' }
  ]

  for (const candidate of matchers) {
    if (candidate.pattern.test(value)) {
      return candidate.code
    }
  }

  const codeMatch = value.match(/\b([A-Z]{3})\b/)
  if (codeMatch) {
    return codeMatch[1]
  }

  return fallback ?? 'EUR'
}

const parseBudgetInput = (value: string, fallbackCurrency?: string): ParsedBudget | null => {
  const trimmed = value.trim()
  if (!trimmed) {
    return null
  }

  const numericPortion = trimmed.replace(/[^0-9.,-]/g, '')
  if (!numericPortion) {
    return null
  }

  const lastComma = numericPortion.lastIndexOf(',')
  const lastDot = numericPortion.lastIndexOf('.')

  let normalizedNumber = numericPortion

  if (lastComma !== -1 && lastDot !== -1) {
    if (lastComma > lastDot) {
      normalizedNumber = numericPortion.replace(/\./g, '').replace(',', '.')
    } else {
      normalizedNumber = numericPortion.replace(/,/g, '')
    }
  } else if (lastComma !== -1) {
    normalizedNumber = numericPortion.replace(',', '.')
  }

  const amount = Number(normalizedNumber)
  if (!Number.isFinite(amount) || amount <= 0) {
    return null
  }

  const currency = detectCurrencyCode(trimmed, fallbackCurrency)

  return { amount, currency }
}

<<<<<<< HEAD
function isRecord(value: unknown): value is Record<string, unknown> {
  return typeof value === 'object' && value !== null && !Array.isArray(value)
}

function normalizeBriefAnswers(value: unknown): BriefAnswers | null {
  if (!isRecord(value)) return null

  const extractString = (input: unknown): string | null => (typeof input === 'string' && input.trim() ? input : null)
  const extractStringArray = (input: unknown): string[] =>
    Array.isArray(input)
      ? input.filter((item): item is string => typeof item === 'string' && item.trim().length > 0)
      : []

  return {
    goals: extractString(value.goals),
    personas: extractStringArray(value.personas),
    features: extractStringArray(value.features),
    integrations: extractStringArray(value.integrations),
    timeline: extractString(value.timeline),
    successMetrics: extractString(value.successMetrics),
    competitors: extractStringArray(value.competitors),
    risks: extractString(value.risks)
  }
}

const statusOptions: ProjectRow['status'][] = [
  'Backlog',
  'Call Arranged',
  'Brief Gathered',
  'UI Stage',
  'DB Stage',
  'Auth Stage',
  'Build',
  'QA',
  'Handover',
  'Closed',
  'Archived'
]
=======
const statusOptions: ProjectRow['status'][] = ['Backlog', 'In Progress', 'Completed', 'Archived']
>>>>>>> 2bca5caf

const relativeTimeFormatter = new Intl.RelativeTimeFormat('en', { numeric: 'auto' })

const relativeTimeDivisions: { amount: number; unit: Intl.RelativeTimeFormatUnit }[] = [
  { amount: 60, unit: 'second' },
  { amount: 60, unit: 'minute' },
  { amount: 24, unit: 'hour' },
  { amount: 7, unit: 'day' },
  { amount: 4.34524, unit: 'week' },
  { amount: 12, unit: 'month' },
  { amount: Number.POSITIVE_INFINITY, unit: 'year' }
]

function formatRelativeTimeFromNow(value: string | null) {
  if (!value) return 'Unknown'
  const date = new Date(value)
  if (Number.isNaN(date.getTime())) return 'Unknown'

  let duration = (date.getTime() - Date.now()) / 1000

  for (const division of relativeTimeDivisions) {
    if (Math.abs(duration) < division.amount) {
      return relativeTimeFormatter.format(Math.round(duration), division.unit)
    }
    duration /= division.amount
  }

  return 'Unknown'
}

function formatDisplayDate(value: string | null) {
  if (!value) return 'No due date set'
  const date = new Date(value)
  if (Number.isNaN(date.getTime())) return 'No due date set'

  return date.toLocaleDateString('en-US', {
    month: 'long',
    day: 'numeric',
    year: 'numeric'
  })
}

function formatBudgetFromInvoice(amount: InvoiceRow['amount'] | null | undefined, currency: InvoiceRow['currency'] | null | undefined) {
  if (amount === null || amount === undefined) {
    return null
  }

  const numericAmount = typeof amount === 'number' ? amount : Number(amount)
  if (!Number.isFinite(numericAmount) || numericAmount <= 0) {
    return null
  }

  const normalizedCurrency = currency && currency.trim().length > 0 ? currency.trim().toUpperCase() : 'EUR'

  try {
    return new Intl.NumberFormat('en-US', {
      style: 'currency',
      currency: normalizedCurrency
    }).format(numericAmount)
  } catch (error) {
    console.error('Failed to format invoice amount as currency', error)
    return `${numericAmount.toFixed(2)} ${normalizedCurrency}`
  }
}

function formatDateInput(value: string | null) {
  if (!value) return ''
  const date = new Date(value)
  if (Number.isNaN(date.getTime())) return ''

  return date.toISOString().slice(0, 10)
}

const normalizeDateColumnInput = (value: string): string | null => {
  if (!value.trim()) return null

  const parsed = new Date(value)
  if (Number.isNaN(parsed.getTime())) {
    return null
  }

  return parsed.toISOString().slice(0, 10)
}

interface ProjectOverviewPageProps {
  params: {
    projectId: string
  }
}

export default function ProjectOverviewPage({ params }: ProjectOverviewPageProps) {
  const [project, setProject] = useState<Project | null>(null)
  const [formState, setFormState] = useState<EditableProject | null>(null)
  const [clients, setClients] = useState<Array<Pick<ClientRow, 'id' | 'name'>>>([])
  const [assignees, setAssignees] = useState<Array<Pick<ProfileRow, 'id' | 'full_name'>>>([])
  const [loadingProject, setLoadingProject] = useState(true)
  const [loadingOptions, setLoadingOptions] = useState(true)
  const [briefFormState, setBriefFormState] = useState<BriefFormState>(() => createEmptyBriefFormState())
  const [error, setError] = useState<string | null>(null)
  const [invoiceDetails, setInvoiceDetails] = useState<InvoiceInfo | null>(null)
  const [saving, setSaving] = useState(false)
  const [storedBriefAnswers, setStoredBriefAnswers] = useState<BriefAnswers | null>(null)

  const { pushToast } = useToast()

  const supabase = useMemo(() => {
    try {
      return createClient()
    } catch (clientError) {
      console.error(clientError)
      return null
    }
  }, [])

  useEffect(() => {
    let isMounted = true

    const fetchProjectData = async () => {
      if (!supabase) {
        setError('Supabase client is not available. Please check your environment configuration.')
        setLoadingProject(false)
        setLoadingOptions(false)
        return
      }

      setLoadingProject(true)
      setLoadingOptions(true)
      setError(null)

      const projectPromise = supabase
        .from('projects')
        .select(
          `
            id,
            name,
            status,
            description,
            due_date,
            created_at,
            updated_at,
            archived,
            labels,
            tags,
            priority,
            client_id,
            assignee_profile_id,
            value_invoiced,
            value_paid,
            value_quote,
            clients:client_id ( id, name ),
            assignee_profile:assignee_profile_id ( id, full_name ),
            invoices ( id, amount, currency )
          `
        )
        .eq('id', params.projectId)
        .maybeSingle()

      const clientsPromise = supabase.from('clients').select('id, name').order('name', { ascending: true })
      const assigneesPromise = supabase
        .from('profiles')
        .select('id, full_name')
        .order('full_name', { ascending: true })
      const [projectResult, clientsResult, assigneesResult] = await Promise.all([
        projectPromise,
        clientsPromise,
        assigneesPromise
      ])

      if (!isMounted) {
        return
      }

      const { data: clientsData, error: clientsError } = clientsResult
      const { data: assigneesData, error: assigneesError } = assigneesResult

      if (clientsError) {
        console.error('Failed to load clients', clientsError)
      }
      if (assigneesError) {
        console.error('Failed to load profiles', assigneesError)
      }

      setClients((clientsData ?? []) as Array<Pick<ClientRow, 'id' | 'name'>>)
      setAssignees((assigneesData ?? []) as Array<Pick<ProfileRow, 'id' | 'full_name'>>)
      setLoadingOptions(false)

      const { data: projectData, error: projectError } = projectResult

      if (projectError) {
        console.error('Failed to load project', projectError)
        setProject(null)
        setFormState(null)
        setInvoiceDetails(null)
        setStoredBriefAnswers(null)
        setBriefFormState(createEmptyBriefFormState())
        setError('We could not load this project. Please try again.')
        setLoadingProject(false)
        return
      }

      if (!projectData) {
        setProject(null)
        setFormState(null)
        setInvoiceDetails(null)
        setStoredBriefAnswers(null)
        setBriefFormState(createEmptyBriefFormState())
        setError('We could not find this project.')
        setLoadingProject(false)
        return
      }

      type ProjectQuery = ProjectRow & {
        clients: Pick<ClientRow, 'id' | 'name'> | null
        assignee_profile: Pick<ProfileRow, 'id' | 'full_name'> | null
        invoices: InvoiceInfo[] | null
      }

      const { clients: projectClient, assignee_profile: projectAssignee, invoices, ...projectRest } =
        projectData as ProjectQuery

      const invoiceRecord = invoices && invoices.length > 0 ? invoices[0] : null

      setInvoiceDetails(invoiceRecord)

      const formattedBudget = invoiceRecord
        ? formatBudgetFromInvoice(invoiceRecord.amount, invoiceRecord.currency)
        : null

      const normalizedProject: Project = {
        ...projectRest,
        client: projectClient ?? null,
        assignee: projectAssignee ?? null,
        budget: formattedBudget
      }

      setProject(normalizedProject)
      setFormState({
        name: normalizedProject.name ?? '',
        description: normalizedProject.description ?? '',
        status: normalizedProject.status ?? '',
        dueDate: formatDateInput(normalizedProject.due_date),
        clientId: normalizedProject.client?.id ?? normalizedProject.client_id ?? '',
        assigneeId: normalizedProject.assignee?.id ?? normalizedProject.assignee_profile_id ?? '',
        budget: normalizedProject.budget ?? ''
      })

      setStoredBriefAnswers(null)
      setBriefFormState(createEmptyBriefFormState())

      setLoadingProject(false)
    }

    void fetchProjectData()

    return () => {
      isMounted = false
    }
  }, [params.projectId, supabase])

  const handleFieldChange = <Key extends keyof EditableProject>(field: Key, value: EditableProject[Key]) => {
    setFormState((previous) => {
      if (!previous) return previous
      return {
        ...previous,
        [field]: value
      }
    })
  }

  const handleBriefFieldChange = <Key extends keyof BriefFormState>(field: Key, value: BriefFormState[Key]) => {
    setBriefFormState((previous) => ({
      ...previous,
      [field]: value
    }))
  }

  const handleSaveChanges = async () => {
    if (!formState) {
      return
    }

    const trimmedName = formState.name.trim()
    const trimmedDescription = formState.description.trim()
    const selectedStatus = formState.status
    const selectedClientId = formState.clientId.trim()

    if (!trimmedName || !trimmedDescription || !selectedStatus || !selectedClientId) {
      pushToast({
        title: 'Check required fields',
        description: 'Project name, client, status, and description must be provided.',
        variant: 'error'
      })
      return
    }

    const trimmedBudgetInput = formState.budget.trim()
    const parsedBudget =
      trimmedBudgetInput.length > 0 ? parseBudgetInput(trimmedBudgetInput, invoiceDetails?.currency) : null

    if (trimmedBudgetInput.length > 0 && !parsedBudget) {
      pushToast({
        title: 'Invalid budget amount',
        description: 'Enter a numeric amount such as €25,000 or 25000 USD.',
        variant: 'error'
      })
      return
    }

    try {
      setSaving(true)
      setError(null)

      const assigneeValue = formState.assigneeId.trim() ? formState.assigneeId : null

      const normalizedDueDate = normalizeDateColumnInput(formState.dueDate)
      const normalizedBriefAnswers = mapBriefFormStateToAnswers(briefFormState)

      await new Promise((resolve) => {
        setTimeout(resolve, 300)
      })

      let nextInvoiceDetails: InvoiceInfo | null = null

      if (parsedBudget) {
        nextInvoiceDetails = {
          id: invoiceDetails?.id ?? 'invoice-mock-1',
          amount: parsedBudget.amount,
          currency: parsedBudget.currency
        }
      }

      const updatedClient = clients.find((client) => client.id === selectedClientId) ?? null
      const updatedAssignee = assigneeValue
        ? assignees.find((assignee) => assignee.id === assigneeValue) ?? null
        : null
      const formattedBudget = nextInvoiceDetails
        ? formatBudgetFromInvoice(nextInvoiceDetails.amount, nextInvoiceDetails.currency)
        : null

      setInvoiceDetails(nextInvoiceDetails)

      setProject((previous) => {
        if (!previous) return previous
        return {
          ...previous,
          name: trimmedName,
          description: trimmedDescription,
          status: selectedStatus as ProjectRow['status'],
          due_date: normalizedDueDate,
          client_id: selectedClientId,
          assignee_profile_id: assigneeValue,
          client: updatedClient,
          assignee: updatedAssignee,
          budget: formattedBudget,
          value_quote: parsedBudget ? parsedBudget.amount : null,
          value_invoiced: parsedBudget ? parsedBudget.amount : null
        }
      })

      setFormState({
        name: trimmedName,
        description: trimmedDescription,
        status: selectedStatus as ProjectRow['status'],
        dueDate: normalizedDueDate ?? '',
        clientId: selectedClientId,
        assigneeId: assigneeValue ?? '',
        budget: formattedBudget ?? ''
      })

      setStoredBriefAnswers(normalizedBriefAnswers)
      setBriefFormState(mapBriefAnswersToFormState(normalizedBriefAnswers))

      pushToast({
        title: 'Project updated',
        description: `${trimmedName} is now up to date.`,
        variant: 'success'
      })
    } catch (cause) {
      console.error('Failed to save project changes', cause)
      const message =
        cause instanceof Error && cause.message
          ? cause.message
          : 'We could not save your changes. Please try again.'
      setError('We hit an issue saving your changes. Please try again.')
      pushToast({
        title: 'Unable to save project',
        description: message,
        variant: 'error'
      })
    } finally {
      setSaving(false)
    }
  }

  const isLoading = loadingProject

  const readableProjectName = formState?.name || project?.name || 'Project overview'
  const readableStatus = project?.status ?? 'Unknown'
  const readableDueDate = project ? formatDisplayDate(project.due_date) : 'No due date set'
  const readableBudget =
    formState?.budget && formState.budget.trim().length > 0
      ? formState.budget
      : project?.budget && project.budget.trim().length > 0
        ? project.budget
        : 'Not set'
  const createdAt = project?.created_at ? new Date(project.created_at) : null
  const readableCreatedAt = createdAt
    ? createdAt.toLocaleString('en-US', {
        month: 'long',
        day: 'numeric',
        year: 'numeric',
        hour: 'numeric',
        minute: '2-digit'
      })
    : 'Unknown'
  const readableCountdown = project ? formatRelativeTimeFromNow(project.due_date) : 'Unknown'
  const readableDescription = project?.description?.trim()
    ? project.description
    : 'Not provided yet'

  const resolvedBriefAnswers = useMemo(() => {
    if (storedBriefAnswers) return storedBriefAnswers
    return mapBriefFormStateToAnswers(briefFormState)
  }, [storedBriefAnswers, briefFormState])

  const hasBriefSummary = resolvedBriefAnswers ? hasBriefContent(resolvedBriefAnswers) : false

  return (
    <div className="space-y-6">
      <div className="flex flex-col gap-4 border-b border-white/5 pb-6 sm:flex-row sm:items-end sm:justify-between">
        <div className="space-y-3">
          <Link
            href="/app/projects"
            className="inline-flex items-center text-xs font-semibold uppercase tracking-[0.3em] text-white/40 transition hover:text-white/70"
          >
            ← All projects
          </Link>
          <div className="space-y-2">
            <h1 className="text-2xl font-semibold text-white">{readableProjectName}</h1>
            <p className="text-sm text-white/70">
              Review your project information and keep every detail current for your team and clients.
            </p>
          </div>
        </div>
        <div className="flex flex-col items-start gap-3 sm:items-end">
          {project ? <StatusBadge status={readableStatus} /> : null}
          <button
            type="button"
            onClick={handleSaveChanges}
            disabled={saving || !formState}
            className="inline-flex items-center justify-center rounded-md px-4 py-2 text-sm font-semibold transition btn-gradient disabled:cursor-not-allowed disabled:opacity-60"
            aria-busy={saving}
          >
            {saving ? 'Saving…' : 'Save changes'}
          </button>
        </div>
      </div>

      {error ? (
        <div className="rounded-xl border border-rose-500/40 bg-rose-500/10 p-4 text-sm text-rose-100">
          {error}
        </div>
      ) : null}

      {isLoading ? (
        <div className="space-y-4">
          <div className="h-40 animate-pulse rounded-2xl border border-white/5 bg-white/5" />
          <div className="h-32 animate-pulse rounded-2xl border border-white/5 bg-white/5" />
        </div>
      ) : project && formState ? (
        <div className="grid gap-6 lg:grid-cols-[2fr,1fr]">
          <div className="space-y-6">
            <section className="rounded-2xl border border-white/10 bg-base-900/50 p-6 shadow-lg shadow-base-900/40 backdrop-blur">
              <header className="mb-6 space-y-1">
                <p className="text-xs uppercase tracking-[0.3em] text-white/40">Project basics</p>
                <h2 className="text-lg font-semibold text-white">Core details</h2>
                <p className="text-sm text-white/60">
                  Update the client, owner, status, budget, description, and due dates for this project.
                </p>
              </header>
              <div className="grid gap-5 md:grid-cols-2">
                <label className="space-y-2 text-sm text-white/70">
                  <span className="text-xs uppercase tracking-wide text-white/50">Project name</span>
                  <input
                    type="text"
                    value={formState.name}
                    onChange={(event) => handleFieldChange('name', event.target.value)}
                    className="w-full rounded-lg border border-white/10 bg-base-900/60 px-3 py-2 text-sm text-white/90 placeholder:text-white/40 focus:border-white/30 focus:outline-none"
                    placeholder="Project name"
                  />
                </label>

                <label className="space-y-2 text-sm text-white/70">
                  <span className="text-xs uppercase tracking-wide text-white/50">Client</span>
                  <select
                    value={formState.clientId}
                    onChange={(event) => handleFieldChange('clientId', event.target.value)}
                    className="w-full rounded-lg border border-white/10 bg-base-900/60 px-3 py-2 text-sm text-white/90 focus:border-white/30 focus:outline-none"
                  >
                    <option value="">
                      {loadingOptions && clients.length === 0 ? 'Loading clients…' : 'Select a client'}
                    </option>
                    {clients.map((clientOption) => (
                      <option key={clientOption.id} value={clientOption.id}>
                        {clientOption.name}
                      </option>
                    ))}
                  </select>
                </label>

                <label className="space-y-2 text-sm text-white/70">
                  <span className="text-xs uppercase tracking-wide text-white/50">Owner</span>
                  <select
                    value={formState.assigneeId}
                    onChange={(event) => handleFieldChange('assigneeId', event.target.value)}
                    className="w-full rounded-lg border border-white/10 bg-base-900/60 px-3 py-2 text-sm text-white/90 focus:border-white/30 focus:outline-none"
                  >
                    <option value="">
                      {loadingOptions && assignees.length === 0 ? 'Loading team…' : 'Unassigned'}
                    </option>
                    {assignees.map((assignee) => (
                      <option key={assignee.id} value={assignee.id}>
                        {assignee.full_name ?? 'Unnamed teammate'}
                      </option>
                    ))}
                  </select>
                </label>

                <label className="space-y-2 text-sm text-white/70">
                  <span className="text-xs uppercase tracking-wide text-white/50">Status</span>
                  <select
                    value={formState.status}
                    onChange={(event) => handleFieldChange('status', event.target.value as ProjectRow['status'])}
                    className="w-full rounded-lg border border-white/10 bg-base-900/60 px-3 py-2 text-sm text-white/90 focus:border-white/30 focus:outline-none"
                  >
                    <option value="">Select a status</option>
                    {statusOptions.map((status) => (
                      <option key={status} value={status}>
                        {status}
                      </option>
                    ))}
                  </select>
                </label>

                <label className="space-y-2 text-sm text-white/70 md:col-span-2 md:max-w-xs">
                  <span className="text-xs uppercase tracking-wide text-white/50">Due date</span>
                  <input
                    type="date"
                    value={formState.dueDate}
                    onChange={(event) => handleFieldChange('dueDate', event.target.value)}
                    className="w-full rounded-lg border border-white/10 bg-base-900/60 px-3 py-2 text-sm text-white/90 focus:border-white/30 focus:outline-none"
                  />
                </label>
                <label className="space-y-2 text-sm text-white/70 md:col-span-2 md:max-w-xs">
                  <span className="text-xs uppercase tracking-wide text-white/50">Budget</span>
                  <input
                    type="text"
                    value={formState.budget}
                    onChange={(event) => handleFieldChange('budget', event.target.value)}
                    className="w-full rounded-lg border border-white/10 bg-base-900/60 px-3 py-2 text-sm text-white/90 placeholder:text-white/40 focus:border-white/30 focus:outline-none"
                    placeholder="$25,000"
                  />
                </label>
                <label className="space-y-2 text-sm text-white/70 md:col-span-2">
                  <span className="text-xs uppercase tracking-wide text-white/50">Project description</span>
                  <textarea
                    rows={6}
                    value={formState.description}
                    onChange={(event) => handleFieldChange('description', event.target.value)}
                    className="w-full rounded-xl border border-white/10 bg-base-900/60 px-3 py-3 text-sm leading-6 text-white/90 placeholder:text-white/40 focus:border-white/30 focus:outline-none"
                    placeholder="Describe the mission, scope, and any decisions that shape the work."
                  />
                </label>
              </div>
            </section>

            <section className="rounded-2xl border border-white/10 bg-base-900/50 p-6 shadow-lg shadow-base-900/40 backdrop-blur">
              <header className="mb-4 space-y-1">
                <p className="text-xs uppercase tracking-[0.3em] text-white/40">Discovery</p>
                <h2 className="text-lg font-semibold text-white">The Brief</h2>
                <p className="text-sm text-white/60">Review and refine the answers captured when this project was kicked off.</p>
              </header>
              <div className="grid gap-5 md:grid-cols-2">
                <label className="space-y-2 text-sm text-white/70 md:col-span-2">
                  <span className="text-xs uppercase tracking-wide text-white/50">Goals</span>
                  <textarea
                    rows={4}
                    value={briefFormState.goals}
                    onChange={(event) => handleBriefFieldChange('goals', event.target.value)}
                    className="w-full rounded-xl border border-white/10 bg-base-900/60 px-3 py-3 text-sm leading-6 text-white/90 placeholder:text-white/40 focus:border-white/30 focus:outline-none"
                    placeholder="Outline the primary objectives and the outcomes we are targeting."
                  />
                </label>
                <label className="space-y-2 text-sm text-white/70">
                  <span className="text-xs uppercase tracking-wide text-white/50">Personas</span>
                  <textarea
                    rows={4}
                    value={briefFormState.personas}
                    onChange={(event) => handleBriefFieldChange('personas', event.target.value)}
                    className="w-full rounded-xl border border-white/10 bg-base-900/60 px-3 py-3 text-sm leading-6 text-white/90 placeholder:text-white/40 focus:border-white/30 focus:outline-none"
                    placeholder={['Product manager', 'Operations lead', 'Customer support'].join('\n')}
                  />
                  <span className="block text-xs text-white/40">Separate each persona with a new line.</span>
                </label>
              <label className="space-y-2 text-sm text-white/70">
                <span className="text-xs uppercase tracking-wide text-white/50">Key features</span>
                <textarea
                  rows={4}
                  value={briefFormState.features}
                  onChange={(event) => handleBriefFieldChange('features', event.target.value)}
                  className="w-full rounded-xl border border-white/10 bg-base-900/60 px-3 py-3 text-sm leading-6 text-white/90 placeholder:text-white/40 focus:border-white/30 focus:outline-none"
                  placeholder={['Real-time dashboards', 'Role-based access', 'AI-assisted insights'].join('\n')}
                />
                <span className="block text-xs text-white/40">List one feature per line.</span>
              </label>
              <label className="space-y-2 text-sm text-white/70">
                <span className="text-xs uppercase tracking-wide text-white/50">Integrations</span>
                <textarea
                    rows={3}
                    value={briefFormState.integrations}
                    onChange={(event) => handleBriefFieldChange('integrations', event.target.value)}
                    className="w-full rounded-xl border border-white/10 bg-base-900/60 px-3 py-3 text-sm leading-6 text-white/90 placeholder:text-white/40 focus:border-white/30 focus:outline-none"
                    placeholder={['Salesforce', 'HubSpot', 'Segment'].join('\n')}
                  />
                  <span className="block text-xs text-white/40">Use line breaks for multiple integrations.</span>
                </label>
                <label className="space-y-2 text-sm text-white/70">
                  <span className="text-xs uppercase tracking-wide text-white/50">Timeline</span>
                  <input
                    type="text"
                    value={briefFormState.timeline}
                    onChange={(event) => handleBriefFieldChange('timeline', event.target.value)}
                    className="w-full rounded-lg border border-white/10 bg-base-900/60 px-3 py-2 text-sm text-white/90 placeholder:text-white/40 focus:border-white/30 focus:outline-none"
                    placeholder="Beta launch in Q3 with GA in November."
                  />
                </label>
                <label className="space-y-2 text-sm text-white/70">
                  <span className="text-xs uppercase tracking-wide text-white/50">Success metrics</span>
                  <textarea
                    rows={3}
                    value={briefFormState.successMetrics}
                    onChange={(event) => handleBriefFieldChange('successMetrics', event.target.value)}
                    className="w-full rounded-xl border border-white/10 bg-base-900/60 px-3 py-3 text-sm leading-6 text-white/90 placeholder:text-white/40 focus:border-white/30 focus:outline-none"
                    placeholder="Increase activation rate to 45% and reduce handoff time by half."
                  />
                </label>
                <label className="space-y-2 text-sm text-white/70">
                  <span className="text-xs uppercase tracking-wide text-white/50">Competitors</span>
                  <textarea
                    rows={3}
                    value={briefFormState.competitors}
                    onChange={(event) => handleBriefFieldChange('competitors', event.target.value)}
                    className="w-full rounded-xl border border-white/10 bg-base-900/60 px-3 py-3 text-sm leading-6 text-white/90 placeholder:text-white/40 focus:border-white/30 focus:outline-none"
                    placeholder={['Acme Analytics', 'Northwind Suite'].join('\n')}
                  />
                  <span className="block text-xs text-white/40">Add one competitor per line.</span>
                </label>
                <label className="space-y-2 text-sm text-white/70 md:col-span-2">
                  <span className="text-xs uppercase tracking-wide text-white/50">Risks</span>
                  <textarea
                    rows={4}
                    value={briefFormState.risks}
                    onChange={(event) => handleBriefFieldChange('risks', event.target.value)}
                    className="w-full rounded-xl border border-white/10 bg-base-900/60 px-3 py-3 text-sm leading-6 text-white/90 placeholder:text-white/40 focus:border-white/30 focus:outline-none"
                    placeholder="Identify open questions, dependencies, or blockers we should monitor."
                  />
                </label>
              </div>
            </section>
          </div>

          <aside className="space-y-6">
            <section className="rounded-2xl border border-white/10 bg-base-900/40 p-6 shadow-lg shadow-base-900/30 backdrop-blur">
              <header className="mb-4 space-y-1">
                <p className="text-xs uppercase tracking-[0.3em] text-white/40">Summary</p>
                <h2 className="text-lg font-semibold text-white">Key details</h2>
              </header>
              <dl className="space-y-4 text-sm text-white/70">
                <div className="space-y-1">
                  <dt className="text-white/50">Project name</dt>
                  <dd className="text-white/80">{project?.name ?? 'Untitled project'}</dd>
                </div>
                <div className="flex items-start justify-between gap-3">
                  <dt className="text-white/50">Client</dt>
                  <dd className="text-right text-white/80">
                    {project.client ? project.client.name : 'Not set'}
                  </dd>
                </div>
                <div className="flex items-start justify-between gap-3">
                  <dt className="text-white/50">Owner</dt>
                  <dd className="text-right text-white/80">
                    {project.assignee?.full_name ?? 'Unassigned'}
                  </dd>
                </div>
                <div className="flex items-start justify-between gap-3">
                  <dt className="text-white/50">Due date</dt>
                  <dd className="text-right text-white/80">{readableDueDate}</dd>
                </div>
                <div className="flex items-start justify-between gap-3">
                  <dt className="text-white/50">Budget</dt>
                  <dd className="text-right text-white/80">{readableBudget}</dd>
                </div>
                <div className="flex items-start justify-between gap-3">
                  <dt className="text-white/50">Countdown</dt>
                  <dd className="text-right text-white/80">{readableCountdown}</dd>
                </div>
                <div className="flex items-start justify-between gap-3">
                  <dt className="text-white/50">Created</dt>
                  <dd className="text-right text-white/80">{readableCreatedAt}</dd>
                </div>
                <div className="space-y-1">
                  <dt className="text-white/50">Project description</dt>
                  <dd className="whitespace-pre-line text-white/80">{readableDescription}</dd>
                </div>
              </dl>
            </section>

            <section className="rounded-2xl border border-white/10 bg-base-900/40 p-6 shadow-lg shadow-base-900/30 backdrop-blur">
              <header className="mb-4 space-y-1">
                <p className="text-xs uppercase tracking-[0.3em] text-white/40">Brief responses</p>
                <h2 className="text-lg font-semibold text-white">Discovery summary</h2>
              </header>
              {hasBriefSummary ? (
                <dl className="space-y-4 text-sm text-white/70">
                  <div className="space-y-1">
                    <dt className="text-white/50">Goals</dt>
                    <dd className="whitespace-pre-line text-white/80">
                      {resolvedBriefAnswers?.goals ?? 'Not provided'}
                    </dd>
                  </div>
                  <div className="space-y-1">
                    <dt className="text-white/50">Personas</dt>
                    <dd className="text-white/80">
                      {resolvedBriefAnswers?.personas && resolvedBriefAnswers.personas.length > 0 ? (
                        <ul className="list-disc space-y-1 pl-5 text-left">
                          {resolvedBriefAnswers.personas.map((persona) => (
                            <li key={persona}>{persona}</li>
                          ))}
                        </ul>
                      ) : (
                        'Not provided'
                      )}
                    </dd>
                  </div>
                  <div className="space-y-1">
                    <dt className="text-white/50">Key features</dt>
                    <dd className="text-white/80">
                      {resolvedBriefAnswers?.features && resolvedBriefAnswers.features.length > 0 ? (
                        <ul className="list-disc space-y-1 pl-5 text-left">
                          {resolvedBriefAnswers.features.map((feature) => (
                            <li key={feature}>{feature}</li>
                          ))}
                        </ul>
                      ) : (
                        'Not provided'
                      )}
                    </dd>
                  </div>
                  <div className="space-y-1">
                    <dt className="text-white/50">Integrations</dt>
                    <dd className="text-white/80">
                      {resolvedBriefAnswers?.integrations && resolvedBriefAnswers.integrations.length > 0 ? (
                        <ul className="list-disc space-y-1 pl-5 text-left">
                          {resolvedBriefAnswers.integrations.map((integration) => (
                            <li key={integration}>{integration}</li>
                          ))}
                        </ul>
                      ) : (
                        'Not provided'
                      )}
                    </dd>
                  </div>
                  <div className="space-y-1">
                    <dt className="text-white/50">Timeline</dt>
                    <dd className="whitespace-pre-line text-white/80">
                      {resolvedBriefAnswers?.timeline ?? 'Not provided'}
                    </dd>
                  </div>
                  <div className="space-y-1">
                    <dt className="text-white/50">Success metrics</dt>
                    <dd className="whitespace-pre-line text-white/80">
                      {resolvedBriefAnswers?.successMetrics ?? 'Not provided'}
                    </dd>
                  </div>
                  <div className="space-y-1">
                    <dt className="text-white/50">Competitors</dt>
                    <dd className="text-white/80">
                      {resolvedBriefAnswers?.competitors && resolvedBriefAnswers.competitors.length > 0 ? (
                        <ul className="list-disc space-y-1 pl-5 text-left">
                          {resolvedBriefAnswers.competitors.map((competitor) => (
                            <li key={competitor}>{competitor}</li>
                          ))}
                        </ul>
                      ) : (
                        'Not provided'
                      )}
                    </dd>
                  </div>
                  <div className="space-y-1">
                    <dt className="text-white/50">Risks</dt>
                    <dd className="whitespace-pre-line text-white/80">
                      {resolvedBriefAnswers?.risks ?? 'Not provided'}
                    </dd>
                  </div>
                </dl>
              ) : (
                <p className="text-sm text-white/60">
                  We don&apos;t have any discovery answers for this project yet. Capture details in the brief to see them here.
                </p>
              )}
            </section>

            <section className="rounded-2xl border border-white/10 bg-base-900/40 p-6 shadow-lg shadow-base-900/30 backdrop-blur">
              <header className="mb-4 space-y-1">
                <p className="text-xs uppercase tracking-[0.3em] text-white/40">Delivery playbook</p>
                <h2 className="text-lg font-semibold text-white">Coming attractions</h2>
              </header>
              <p className="text-sm text-white/65">
                Organize milestones, share critical files, and align decisions in one place. We&apos;ll add
                structured timeline and asset management here soon.
              </p>
            </section>
          </aside>
        </div>
      ) : (
        <div className="rounded-2xl border border-white/10 bg-base-900/50 p-6 text-sm text-white/70">
          We don&apos;t have any details to show for this project yet.
        </div>
      )}
    </div>
  )
}
<|MERGE_RESOLUTION|>--- conflicted
+++ resolved
@@ -179,7 +179,6 @@
   return { amount, currency }
 }
 
-<<<<<<< HEAD
 function isRecord(value: unknown): value is Record<string, unknown> {
   return typeof value === 'object' && value !== null && !Array.isArray(value)
 }
@@ -218,9 +217,6 @@
   'Closed',
   'Archived'
 ]
-=======
-const statusOptions: ProjectRow['status'][] = ['Backlog', 'In Progress', 'Completed', 'Archived']
->>>>>>> 2bca5caf
 
 const relativeTimeFormatter = new Intl.RelativeTimeFormat('en', { numeric: 'auto' })
 
