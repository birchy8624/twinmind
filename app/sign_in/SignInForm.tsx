--- conflicted
+++ resolved
@@ -65,12 +65,8 @@
 
   const handleResetSubmit = async (event: FormEvent<HTMLFormElement>) => {
     event.preventDefault()
-<<<<<<< HEAD
     const form = event.currentTarget
     const formData = new FormData(form)
-=======
-    const formData = new FormData(event.currentTarget)
->>>>>>> a80104cb
     const email = String(formData.get('reset-email') ?? '').trim()
 
     if (!email) {
@@ -91,11 +87,7 @@
         return
       }
 
-<<<<<<< HEAD
       form.reset()
-=======
-      event.currentTarget.reset()
->>>>>>> a80104cb
       setResetSuccess('Check your email for a link to reset your password.')
     } catch (cause) {
       console.error('Failed to send password reset email', cause)
